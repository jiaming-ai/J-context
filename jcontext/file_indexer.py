"""
File indexer module for efficient file searching and matching.
"""

import os
import re
import threading
import time
from pathlib import Path
from typing import List, Dict, Optional, Callable, Set


class FileIndexer:
    """Handles file indexing and searching for the project."""
    
    def __init__(self, root_path: Optional[str] = None):
        self.root_path = root_path
        # Map of search keys (filename or relative path) to a set of file paths
        # A filename may map to multiple files in different directories.
        self.file_index: Dict[str, Set[str]] = {}
        self.last_updated = 0
        self.update_callback: Optional[Callable] = None
        self.progress_callback: Optional[Callable] = None
        self._lock = threading.Lock()
        self._cancel_indexing = False
        self._indexing_stats = {'files_processed': 0, 'total_files': 0, 'current_dir': ''}
        
        # Common file extensions to index
        self.indexed_extensions = {
            '.py', '.js', '.ts', '.jsx', '.tsx', '.java', '.cpp', '.c', '.h',
            '.cs', '.php', '.rb', '.go', '.rs', '.swift', '.kt', '.scala',
            '.html', '.css', '.scss', '.less', '.xml', '.json', '.yaml', '.yml',
            '.md', '.txt', '.rst', '.sql', '.sh', '.bat', '.ps1', '.r', '.m'
        }
        
        # Directories to ignore
        self.ignored_dirs = {
            '__pycache__', '.git', '.svn', '.hg', '.vscode', '.idea',
            'node_modules', '.env', 'venv', '.venv', 'env', 'ENV',
            'dist', 'build', 'target', 'bin', 'obj', '.pytest_cache'
        }
        
    def set_root_path(self, path: str):
        """Set the root path and trigger reindexing."""
        if os.path.exists(path) and os.path.isdir(path):
            self.root_path = path
            self.refresh_index()
            return True
        return False
    
    def set_update_callback(self, callback: Callable):
        """Set callback function to be called when index is updated."""
        self.update_callback = callback
    
    def set_progress_callback(self, callback: Callable):
        """Set callback function to be called during indexing progress."""
        self.progress_callback = callback
    
    def cancel_indexing(self):
        """Cancel the current indexing operation."""
        self._cancel_indexing = True
    
    def refresh_index(self):
        """Refresh the file index."""
        if not self.root_path:
            return
        
        self._cancel_indexing = False
        self._indexing_stats = {'files_processed': 0, 'total_files': 0, 'current_dir': ''}
        
        try:
            # First pass: count total files for progress tracking
            if self.progress_callback:
                self._indexing_stats['current_dir'] = 'Scanning...'
                self.progress_callback(self._indexing_stats.copy())
                self._indexing_stats['total_files'] = self._count_files(self.root_path)
            
            with self._lock:
                self.file_index.clear()
                if not self._cancel_indexing:
                    self._build_index(self.root_path)
                    self.last_updated = time.time()
                
            if self.update_callback and not self._cancel_indexing:
                self.update_callback()
        except Exception as e:
            print(f"Error during indexing: {e}")
            if self.progress_callback:
                self.progress_callback({'error': str(e)})
        finally:
            if self.progress_callback:
                if self._cancel_indexing:
                    self.progress_callback({'cancelled': True})
                else:
                    self.progress_callback({'completed': True})
    
    def _count_files(self, path: str) -> int:
        """Count total files for progress tracking using scandir for speed."""
        count = 0
        try:
            with os.scandir(path) as it:
                for entry in it:
                    if self._cancel_indexing:
                        break

                    name = entry.name
                    if name.startswith('.') and name not in {'.gitignore', '.env.example'}:
                        continue

                    if entry.is_dir(follow_symlinks=False):
                        if name not in self.ignored_dirs:
                            count += self._count_files(entry.path)
                    elif entry.is_file(follow_symlinks=False):
                        _, ext = os.path.splitext(name)
                        if ext.lower() in self.indexed_extensions or not ext:
                            count += 1
        except PermissionError:
            pass
        return count
    
    def _build_index(self, path: str):
        """Recursively build the file index using scandir."""
        try:
<<<<<<< HEAD
            rel_path = os.path.relpath(path, self.root_path) if path != self.root_path else "."
            self._indexing_stats['current_dir'] = rel_path
            if self._indexing_stats['files_processed'] % 50 == 0:
                self._report_progress()

            with os.scandir(path) as it:
                for entry in it:
                    if self._cancel_indexing:
                        break

                    name = entry.name
                    if name.startswith('.') and name not in {'.gitignore', '.env.example'}:
                        continue

                    if entry.is_dir(follow_symlinks=False):
                        if name not in self.ignored_dirs:
                            self._build_index(entry.path)
                    elif entry.is_file(follow_symlinks=False):
                        _, ext = os.path.splitext(name)
                        if ext.lower() in self.indexed_extensions or not ext:
                            rel_path = os.path.relpath(entry.path, self.root_path)
                            self.file_index[name] = rel_path
                            self.file_index[rel_path] = rel_path
                            self._indexing_stats['files_processed'] += 1
                            if self._indexing_stats['files_processed'] % 50 == 0:
                                self._report_progress()

=======
            # Update progress with current directory
            if self.progress_callback:
                rel_path = os.path.relpath(path, self.root_path) if path != self.root_path else "."
                self._indexing_stats['current_dir'] = rel_path
                if self._indexing_stats['files_processed'] % 50 == 0:  # Update every 50 files
                    self.progress_callback(self._indexing_stats.copy())
            
            for item in os.listdir(path):
                if self._cancel_indexing:
                    break
                    
                if item.startswith('.') and item not in {'.gitignore', '.env.example'}:
                    continue
                    
                item_path = os.path.join(path, item)
                
                if os.path.isdir(item_path):
                    if item not in self.ignored_dirs:
                        self._build_index(item_path)
                elif os.path.isfile(item_path):
                    # Check if file has an indexed extension
                    _, ext = os.path.splitext(item)
                    if ext.lower() in self.indexed_extensions or not ext:
                        # Store relative path from root
                        rel_path = os.path.relpath(item_path, self.root_path)

                        # Map filename to one or more relative paths
                        self.file_index.setdefault(item, set()).add(rel_path)

                        # Also index the full relative path for better matching
                        self.file_index.setdefault(rel_path, set()).add(rel_path)
                        
                        # Update progress
                        self._indexing_stats['files_processed'] += 1
                        
>>>>>>> 102c195a
        except PermissionError:
            pass  # Skip directories we can't access

    def _report_progress(self):
        """Report progress either via callback or stdout."""
        if self.progress_callback:
            self.progress_callback(self._indexing_stats.copy())
        else:
            total = self._indexing_stats.get('total_files', 0)
            processed = self._indexing_stats.get('files_processed', 0)
            current = self._indexing_stats.get('current_dir', '')
            if total:
                percent = (processed / total) * 100
                print(f"Indexing {processed}/{total} files ({percent:.1f}%) - {current}", end='\r', flush=True)
            else:
                print(f"Indexing... ({current})", end='\r', flush=True)
    
    def search_files(self, query: str, limit: int = 3) -> List[str]:
        """Search for files matching the query."""
        if not query or not self.file_index:
            return []
            
        with self._lock:
            matches = []
            
            # Clean query
            query = query.strip()
            if query.startswith('@'):
                query = query[1:]
                
            if not query:
                return []
            
            # Different matching strategies
            exact_matches = []
            prefix_matches = []
            contains_matches = []
            regex_matches = []
            
            # Try to use query as regex
            try:
                pattern = re.compile(query, re.IGNORECASE)
                use_regex = True
            except re.error:
                use_regex = False
            
            for key, paths in self.file_index.items():
                for filepath in paths:
                    # Exact match (case insensitive)
                    if key.lower() == query.lower():
                        exact_matches.append(filepath)
                    # Prefix match
                    elif key.lower().startswith(query.lower()):
                        prefix_matches.append(filepath)
                    # Contains match
                    elif query.lower() in key.lower():
                        contains_matches.append(filepath)
                    # Regex match
                    elif use_regex and pattern.search(key):
                        regex_matches.append(filepath)
            
            # Combine results in order of preference
            matches.extend(exact_matches[:limit])
            remaining = limit - len(matches)
            if remaining > 0:
                matches.extend(prefix_matches[:remaining])
                remaining = limit - len(matches)
                if remaining > 0:
                    matches.extend(contains_matches[:remaining])
                    remaining = limit - len(matches)
                    if remaining > 0:
                        matches.extend(regex_matches[:remaining])
            
            # Remove duplicates while preserving order
            seen = set()
            unique_matches = []
            for match in matches:
                if match not in seen:
                    seen.add(match)
                    unique_matches.append(match)
            
            return unique_matches[:limit]
    
    def get_file_content(self, file_path: str) -> Optional[str]:
        """Get the content of a file."""
        if not self.root_path:
            return None
            
        try:
            full_path = os.path.join(self.root_path, file_path)
            if not os.path.exists(full_path):
                return None
                
            with open(full_path, 'r', encoding='utf-8', errors='replace') as f:
                return f.read()
        except Exception:
            return None
    
    def get_file_language(self, file_path: str) -> str:
        """Determine the language/syntax for a file based on its extension."""
        _, ext = os.path.splitext(file_path)
        ext = ext.lower()
        
        language_map = {
            '.py': 'python',
            '.js': 'javascript',
            '.ts': 'typescript',
            '.jsx': 'jsx',
            '.tsx': 'tsx',
            '.java': 'java',
            '.cpp': 'cpp',
            '.c': 'c',
            '.h': 'c',
            '.cs': 'csharp',
            '.php': 'php',
            '.rb': 'ruby',
            '.go': 'go',
            '.rs': 'rust',
            '.swift': 'swift',
            '.kt': 'kotlin',
            '.scala': 'scala',
            '.html': 'html',
            '.css': 'css',
            '.scss': 'scss',
            '.less': 'less',
            '.xml': 'xml',
            '.json': 'json',
            '.yaml': 'yaml',
            '.yml': 'yaml',
            '.md': 'markdown',
            '.sql': 'sql',
            '.sh': 'bash',
            '.bat': 'batch',
            '.ps1': 'powershell',
            '.r': 'r',
            '.m': 'matlab'
        }
        
        return language_map.get(ext, 'text')
    
    def get_indexed_files_count(self) -> int:
        """Get the number of indexed files."""
        unique_paths: Set[str] = set()
        for paths in self.file_index.values():
            unique_paths.update(paths)
        return len(unique_paths)<|MERGE_RESOLUTION|>--- conflicted
+++ resolved
@@ -121,7 +121,6 @@
     def _build_index(self, path: str):
         """Recursively build the file index using scandir."""
         try:
-<<<<<<< HEAD
             rel_path = os.path.relpath(path, self.root_path) if path != self.root_path else "."
             self._indexing_stats['current_dir'] = rel_path
             if self._indexing_stats['files_processed'] % 50 == 0:
@@ -149,43 +148,7 @@
                             if self._indexing_stats['files_processed'] % 50 == 0:
                                 self._report_progress()
 
-=======
-            # Update progress with current directory
-            if self.progress_callback:
-                rel_path = os.path.relpath(path, self.root_path) if path != self.root_path else "."
-                self._indexing_stats['current_dir'] = rel_path
-                if self._indexing_stats['files_processed'] % 50 == 0:  # Update every 50 files
-                    self.progress_callback(self._indexing_stats.copy())
-            
-            for item in os.listdir(path):
-                if self._cancel_indexing:
-                    break
-                    
-                if item.startswith('.') and item not in {'.gitignore', '.env.example'}:
-                    continue
-                    
-                item_path = os.path.join(path, item)
-                
-                if os.path.isdir(item_path):
-                    if item not in self.ignored_dirs:
-                        self._build_index(item_path)
-                elif os.path.isfile(item_path):
-                    # Check if file has an indexed extension
-                    _, ext = os.path.splitext(item)
-                    if ext.lower() in self.indexed_extensions or not ext:
-                        # Store relative path from root
-                        rel_path = os.path.relpath(item_path, self.root_path)
-
-                        # Map filename to one or more relative paths
-                        self.file_index.setdefault(item, set()).add(rel_path)
-
-                        # Also index the full relative path for better matching
-                        self.file_index.setdefault(rel_path, set()).add(rel_path)
-                        
-                        # Update progress
-                        self._indexing_stats['files_processed'] += 1
-                        
->>>>>>> 102c195a
+
         except PermissionError:
             pass  # Skip directories we can't access
 
